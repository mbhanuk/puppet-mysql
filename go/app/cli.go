--- conflicted
+++ resolved
@@ -1465,13 +1465,8 @@
 		}
 	case registerCliCommand("register-hostname-unresolve", "Instance, meta", `Assigns the given instance a virtual (aka "unresolved") name`):
 		{
-<<<<<<< HEAD
-			instanceKey = deduceInstanceKeyIfNeeded(instance, instanceKey, true)
+			instanceKey, _ = inst.FigureInstanceKey(instanceKey, thisInstanceKey)
 			err := inst.RegisterHostnameUnresolve(inst.NewHostnameRegistration(instanceKey, hostnameFlag))
-=======
-			instanceKey, _ = inst.FigureInstanceKey(instanceKey, thisInstanceKey)
-			err := inst.RegisterHostnameUnresolve(instanceKey, hostnameFlag)
->>>>>>> 2ec5b9ec
 			if err != nil {
 				log.Fatale(err)
 			}
@@ -1479,13 +1474,8 @@
 		}
 	case registerCliCommand("deregister-hostname-unresolve", "Instance, meta", `Explicitly deregister/dosassociate a hostname with an "unresolved" name`):
 		{
-<<<<<<< HEAD
-			instanceKey = deduceInstanceKeyIfNeeded(instance, instanceKey, true)
+			instanceKey, _ = inst.FigureInstanceKey(instanceKey, thisInstanceKey)
 			err := inst.RegisterHostnameUnresolve(inst.NewHostnameDeregistration(instanceKey))
-=======
-			instanceKey, _ = inst.FigureInstanceKey(instanceKey, thisInstanceKey)
-			err := inst.DeregisterHostnameUnresolve(instanceKey)
->>>>>>> 2ec5b9ec
 			if err != nil {
 				log.Fatale(err)
 			}
