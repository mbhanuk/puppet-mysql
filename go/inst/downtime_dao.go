--- conflicted
+++ resolved
@@ -28,7 +28,7 @@
 // BeginDowntime will make mark an instance as downtimed (or override existing downtime period)
 func BeginDowntime(instanceKey *InstanceKey, owner string, reason string, durationSeconds uint) error {
 	if durationSeconds == 0 {
-		durationSeconds = config.MaintenanceExpireMinutes * 60
+		durationSeconds = config.Config.MaintenanceExpireMinutes * 60
 	}
 	_, err := db.ExecOrchestrator(`
 			insert
@@ -94,12 +94,6 @@
 				end_timestamp > NOW()
 				and reason = ?
 			`,
-<<<<<<< HEAD
-			config.MaintenancePurgeDays,
-		)
-		if err != nil {
-			return log.Errore(err)
-=======
 		config.LostInRecoveryDowntimeSeconds,
 		DowntimeLostInRecoveryMessage,
 	)
@@ -127,7 +121,6 @@
 		// or can update their own cluster name to match a new master's name
 		if instance.ElapsedDowntime < time.Minute {
 			continue
->>>>>>> 5c33bc51
 		}
 		if !instance.IsLastCheckValid {
 			continue
