--- conflicted
+++ resolved
@@ -109,13 +109,9 @@
 	CountRowBasedLoggingReplicas              uint
 	CountDistinctMajorVersionsLoggingReplicas uint
 	IsActionableRecovery                      bool
-<<<<<<< HEAD
-
 	ProcessingNodeHostname       string
 	ProcessingNodeToken          string
 	CountAdditionalAgreeingNodes int
-=======
->>>>>>> b761fa3d
 }
 
 type AnalysisMap map[string](*ReplicationAnalysis)
