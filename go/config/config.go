/*
   Copyright 2014 Outbrain Inc.

   Licensed under the Apache License, Version 2.0 (the "License");
   you may not use this file except in compliance with the License.
   You may obtain a copy of the License at

       http://www.apache.org/licenses/LICENSE-2.0

   Unless required by applicable law or agreed to in writing, software
   distributed under the License is distributed on an "AS IS" BASIS,
   WITHOUT WARRANTIES OR CONDITIONS OF ANY KIND, either express or implied.
   See the License for the specific language governing permissions and
   limitations under the License.
*/

package config

import (
	"encoding/json"
	"fmt"
	"os"
	"regexp"
	"strings"

	"gopkg.in/gcfg.v1"

	"github.com/openark/golib/log"
)

var (
	envVariableRegexp = regexp.MustCompile("[$][{](.*)[}]")
)

// Configuration makes for orchestrator configuration input, which can be provided by user via JSON formatted file.
// Some of the parameteres have reasonable default values, and some (like database credentials) are
// strictly expected from user.
type Configuration struct {
	Debug                                        bool   // set debug mode (similar to --debug option)
	EnableSyslog                                 bool   // Should logs be directed (in addition) to syslog daemon?
	ListenAddress                                string // Where orchestrator HTTP should listen for TCP
	ListenSocket                                 string // Where orchestrator HTTP should listen for unix socket (default: empty; when given, TCP is disabled)
	AgentsServerPort                             string // port orchestrator agents talk back to
	MySQLTopologyUser                            string
	MySQLTopologyPassword                        string // my.cnf style configuration file from where to pick credentials. Expecting `user`, `password` under `[client]` section
	MySQLTopologyCredentialsConfigFile           string
	MySQLTopologySSLPrivateKeyFile               string // Private key file used to authenticate with a Topology mysql instance with TLS
	MySQLTopologySSLCertFile                     string // Certificate PEM file used to authenticate with a Topology mysql instance with TLS
	MySQLTopologySSLCAFile                       string // Certificate Authority PEM file used to authenticate with a Topology mysql instance with TLS
	MySQLTopologySSLSkipVerify                   bool   // If true, do not strictly validate mutual TLS certs for Topology mysql instances
	MySQLTopologyUseMutualTLS                    bool   // Turn on TLS authentication with the Topology MySQL instances
	MySQLTopologyMaxPoolConnections              int    // Max concurrent connections on any topology instance
	DatabaselessMode__experimental               bool   // !!!EXPERIMENTAL!!! Orchestrator will execute without speaking to a backend database; super-standalone mode
<<<<<<< HEAD
	BackendDB                                    string // EXPERIMENTAL: type of backend db; either "mysql" or "sqlite3"
	SQLite3DataFile                              string // when BackendDB == "sqlite3", full path to sqlite3 datafile
=======
	SkipOrchestratorDatabaseUpdate               bool   // When true, do not check backend database schema nor attempt to update it. Useful when you may be running multiple versions of orchestrator, and you only wish certain boxes to dictate the db structure (or else any time a different orchestrator version runs it will rebuild database schema)
	PanicIfDifferentDatabaseDeploy               bool   // When true, and this process finds the orchestrator backend DB was provisioned by a different version, panic
>>>>>>> 63d5a7fd
	MySQLOrchestratorHost                        string
	MySQLOrchestratorMaxPoolConnections          int // The maximum size of the connection pool to the Orchestrator backend.
	MySQLOrchestratorPort                        uint
	MySQLOrchestratorDatabase                    string
	MySQLOrchestratorUser                        string
	MySQLOrchestratorPassword                    string
	MySQLOrchestratorCredentialsConfigFile       string   // my.cnf style configuration file from where to pick credentials. Expecting `user`, `password` under `[client]` section
	MySQLOrchestratorSSLPrivateKeyFile           string   // Private key file used to authenticate with the Orchestrator mysql instance with TLS
	MySQLOrchestratorSSLCertFile                 string   // Certificate PEM file used to authenticate with the Orchestrator mysql instance with TLS
	MySQLOrchestratorSSLCAFile                   string   // Certificate Authority PEM file used to authenticate with the Orchestrator mysql instance with TLS
	MySQLOrchestratorSSLSkipVerify               bool     // If true, do not strictly validate mutual TLS certs for the Orchestrator mysql instances
	MySQLOrchestratorUseMutualTLS                bool     // Turn on TLS authentication with the Orchestrator MySQL instance
	MySQLConnectTimeoutSeconds                   int      // Number of seconds before connection is aborted (driver-side)
	MySQLOrchestratorReadTimeoutSeconds          int      // Number of seconds before backend mysql read operation is aborted (driver-side)
	MySQLDiscoveryReadTimeoutSeconds             int      // Number of seconds before topology mysql read operation is aborted (driver-side). Used for discovery queries.
	MySQLTopologyReadTimeoutSeconds              int      // Number of seconds before topology mysql read operation is aborted (driver-side). Used for all but discovery queries.
	MySQLInterpolateParams                       bool     // Do not use sql prepare statement if true
	DefaultInstancePort                          int      // In case port was not specified on command line
	SlaveLagQuery                                string   // Synonym to ReplicationLagQuery
	ReplicationLagQuery                          string   // custom query to check on replica lg (e.g. heartbeat table)
	SlaveStartPostWaitMilliseconds               int      // Time to wait after START SLAVE before re-readong instance (give replica chance to connect to master)
	DiscoverByShowSlaveHosts                     bool     // Attempt SHOW SLAVE HOSTS before PROCESSLIST
	InstancePollSeconds                          uint     // Number of seconds between instance reads
	InstanceWriteBufferSize                      int      // Instance write buffer size (max number of instances to flush in one INSERT ODKU)
	BufferInstanceWrites                         bool     // Set to 'true' for write-optimization on backend table (compromise: writes can be stale and overwrite non stale data)
	InstanceFlushIntervalMilliseconds            int      // Max interval between instance write buffer flushes
	ReadLongRunningQueries                       bool     // Whether orchestrator should read and record current long running executing queries.
	BinlogFileHistoryDays                        int      // When > 0, amount of days for which orchestrator records per-instance binlog files & sizes
	UnseenInstanceForgetHours                    uint     // Number of hours after which an unseen instance is forgotten
	SnapshotTopologiesIntervalHours              uint     // Interval in hour between snapshot-topologies invocation. Default: 0 (disabled)
	DiscoveryMaxConcurrency                      uint     // Number of goroutines doing hosts discovery
	DiscoveryQueueCapacity                       uint     // Buffer size of the discovery queue. Should be greater than the number of DB instances being discovered
	DiscoveryQueueMaxStatisticsSize              int      // The maximum number of individual secondly statistics taken of the discovery queue
	DiscoveryCollectionRetentionSeconds          uint     // Number of seconds to retain the discovery collection information
	InstanceBulkOperationsWaitTimeoutSeconds     uint     // Time to wait on a single instance when doing bulk (many instances) operation
	ActiveNodeExpireSeconds                      uint     // Maximum time to wait for active node to send keepalive before attempting to take over as active node.
	HostnameResolveMethod                        string   // Method by which to "normalize" hostname ("none"/"default"/"cname")
	MySQLHostnameResolveMethod                   string   // Method by which to "normalize" hostname via MySQL server. ("none"/"@@hostname"/"@@report_host"; default "@@hostname")
	SkipBinlogServerUnresolveCheck               bool     // Skip the double-check that an unresolved hostname resolves back to same hostname for binlog servers
	ExpiryHostnameResolvesMinutes                int      // Number of minutes after which to expire hostname-resolves
	RejectHostnameResolvePattern                 string   // Regexp pattern for resolved hostname that will not be accepted (not cached, not written to db). This is done to avoid storing wrong resolves due to network glitches.
	ReasonableReplicationLagSeconds              int      // Above this value is considered a problem
	ProblemIgnoreHostnameFilters                 []string // Will minimize problem visualization for hostnames matching given regexp filters
	VerifyReplicationFilters                     bool     // Include replication filters check before approving topology refactoring
	MaintenanceOwner                             string   // (Default) name of maintenance owner to use if none provided
	ReasonableMaintenanceReplicationLagSeconds   int      // Above this value move-up and move-below are blocked
	MaintenanceExpireMinutes                     uint     // Minutes after which a maintenance flag is considered stale and is cleared
	MaintenancePurgeDays                         uint     // Days after which maintenance entries are purged from the database
	CandidateInstanceExpireMinutes               uint     // Minutes after which a suggestion to use an instance as a candidate replica (to be preferably promoted on master failover) is expired.
	AuditLogFile                                 string   // Name of log file for audit operations. Disabled when empty.
	AuditToSyslog                                bool     // If true, audit messages are written to syslog
	AuditPageSize                                int
	AuditPurgeDays                               uint   // Days after which audit entries are purged from the database
	RemoveTextFromHostnameDisplay                string // Text to strip off the hostname on cluster/clusters pages
	ReadOnly                                     bool
	AuthenticationMethod                         string // Type of autherntication to use, if any. "" for none, "basic" for BasicAuth, "multi" for advanced BasicAuth, "proxy" for forwarded credentials via reverse proxy, "token" for token based access
	OAuthClientId                                string
	OAuthClientSecret                            string
	OAuthScopes                                  []string
	HTTPAuthUser                                 string            // Username for HTTP Basic authentication (blank disables authentication)
	HTTPAuthPassword                             string            // Password for HTTP Basic authentication
	AuthUserHeader                               string            // HTTP header indicating auth user, when AuthenticationMethod is "proxy"
	PowerAuthUsers                               []string          // On AuthenticationMethod == "proxy", list of users that can make changes. All others are read-only.
	AccessTokenUseExpirySeconds                  uint              // Time by which an issued token must be used
	AccessTokenExpiryMinutes                     uint              // Time after which HTTP access token expires
	ClusterNameToAlias                           map[string]string // map between regex matching cluster name to a human friendly alias
	DetectClusterAliasQuery                      string            // Optional query (executed on topology instance) that returns the alias of a cluster. Query will only be executed on cluster master (though until the topology's master is resovled it may execute on other/all replicas). If provided, must return one row, one column
	DetectClusterDomainQuery                     string            // Optional query (executed on topology instance) that returns the VIP/CNAME/Alias/whatever domain name for the master of this cluster. Query will only be executed on cluster master (though until the topology's master is resovled it may execute on other/all replicas). If provided, must return one row, one column
	DetectInstanceAliasQuery                     string            // Optional query (executed on topology instance) that returns the alias of an instance. If provided, must return one row, one column
	DetectPromotionRuleQuery                     string            // Optional query (executed on topology instance) that returns the promotion rule of an instance. If provided, must return one row, one column.
	DataCenterPattern                            string            // Regexp pattern with one group, extracting the datacenter name from the hostname
	PhysicalEnvironmentPattern                   string            // Regexp pattern with one group, extracting physical environment info from hostname (e.g. combination of datacenter & prod/dev env)
	DetectDataCenterQuery                        string            // Optional query (executed on topology instance) that returns the data center of an instance. If provided, must return one row, one column. Overrides DataCenterPattern and useful for installments where DC cannot be inferred by hostname
	DetectPhysicalEnvironmentQuery               string            // Optional query (executed on topology instance) that returns the physical environment of an instance. If provided, must return one row, one column. Overrides PhysicalEnvironmentPattern and useful for installments where env cannot be inferred by hostname
	DetectSemiSyncEnforcedQuery                  string            // Optional query (executed on topology instance) to determine whether semi-sync is fully enforced for master writes (async fallback is not allowed under any circumstance). If provided, must return one row, one column, value 0 or 1.
	SupportFuzzyPoolHostnames                    bool              // Should "submit-pool-instances" command be able to pass list of fuzzy instances (fuzzy means non-fqdn, but unique enough to recognize). Defaults 'true', implies more queries on backend db
	InstancePoolExpiryMinutes                    uint              // Time after which entries in database_instance_pool are expired (resubmit via `submit-pool-instances`)
	PromotionIgnoreHostnameFilters               []string          // Orchestrator will not promote replicas with hostname matching pattern (via -c recovery; for example, avoid promoting dev-dedicated machines)
	ServeAgentsHttp                              bool              // Spawn another HTTP interface dedicated for orchestrator-agent
	AgentsUseSSL                                 bool              // When "true" orchestrator will listen on agents port with SSL as well as connect to agents via SSL
	AgentsUseMutualTLS                           bool              // When "true" Use mutual TLS for the server to agent communication
	AgentSSLSkipVerify                           bool              // When using SSL for the Agent, should we ignore SSL certification error
	AgentSSLPrivateKeyFile                       string            // Name of Agent SSL private key file, applies only when AgentsUseSSL = true
	AgentSSLCertFile                             string            // Name of Agent SSL certification file, applies only when AgentsUseSSL = true
	AgentSSLCAFile                               string            // Name of the Agent Certificate Authority file, applies only when AgentsUseSSL = true
	AgentSSLValidOUs                             []string          // Valid organizational units when using mutual TLS to communicate with the agents
	UseSSL                                       bool              // Use SSL on the server web port
	UseMutualTLS                                 bool              // When "true" Use mutual TLS for the server's web and API connections
	SSLSkipVerify                                bool              // When using SSL, should we ignore SSL certification error
	SSLPrivateKeyFile                            string            // Name of SSL private key file, applies only when UseSSL = true
	SSLCertFile                                  string            // Name of SSL certification file, applies only when UseSSL = true
	SSLCAFile                                    string            // Name of the Certificate Authority file, applies only when UseSSL = true
	SSLValidOUs                                  []string          // Valid organizational units when using mutual TLS
	StatusEndpoint                               string            // Override the status endpoint.  Defaults to '/api/status'
	StatusSimpleHealth                           bool              // If true, calling the status endpoint will use the simplified health check
	StatusOUVerify                               bool              // If true, try to verify OUs when Mutual TLS is on.  Defaults to false
	HttpTimeoutSeconds                           int               // Number of idle seconds before HTTP GET request times out (when accessing orchestrator-agent)
	AgentPollMinutes                             uint              // Minutes between agent polling
	AgentAutoDiscover                            bool              // If true, instances should automatically discover when an agent is submitted
	UnseenAgentForgetHours                       uint              // Number of hours after which an unseen agent is forgotten
	StaleSeedFailMinutes                         uint              // Number of minutes after which a stale (no progress) seed is considered failed.
	SeedAcceptableBytesDiff                      int64             // Difference in bytes between seed source & target data size that is still considered as successful copy
	PseudoGTIDPattern                            string            // Pattern to look for in binary logs that makes for a unique entry (pseudo GTID). When empty, Pseudo-GTID based refactoring is disabled.
	PseudoGTIDPatternIsFixedSubstring            bool              // If true, then PseudoGTIDPattern is not treated as regular expression but as fixed substring, and can boost search time
	PseudoGTIDMonotonicHint                      string            // subtring in Pseudo-GTID entry which indicates Pseudo-GTID entries are expected to be monotonically increasing
	DetectPseudoGTIDQuery                        string            // Optional query which is used to authoritatively decide whether pseudo gtid is enabled on instance
	PseudoGTIDCoordinatesHistoryHeuristicMinutes int               // Significantly reducing Pseudo-GTID lookup time, this indicates the most recent N minutes binlog position where search for Pseudo-GTID will heuristically begin (there is a fallback on fullscan if unsuccessful)
	BinlogEventsChunkSize                        int               // Chunk size (X) for SHOW BINLOG|RELAYLOG EVENTS LIMIT ?,X statements. Smaller means less locking and mroe work to be done
	BufferBinlogEvents                           bool              // Should we used buffered read on SHOW BINLOG|RELAYLOG EVENTS -- releases the database lock sooner (recommended)
	SkipBinlogEventsContaining                   []string          // When scanning/comparing binlogs for Pseudo-GTID, skip entries containing given texts. These are NOT regular expressions (would consume too much CPU while scanning binlogs), just substrings to find.
	ReduceReplicationAnalysisCount               bool              // When true, replication analysis will only report instances where possibility of handled problems is possible in the first place (e.g. will not report most leaf nodes, that are mostly uninteresting). When false, provides an entry for every known instance
	FailureDetectionPeriodBlockMinutes           int               // The time for which an instance's failure discovery is kept "active", so as to avoid concurrent "discoveries" of the instance's failure; this preceeds any recovery process, if any.
	RecoveryPollSeconds                          int               // Interval between checks for a recovery scenario and initiation of a recovery process
	RecoveryPeriodBlockMinutes                   int               // (supported for backwards compatibility but please use newer `RecoveryPeriodBlockSeconds` instead) The time for which an instance's recovery is kept "active", so as to avoid concurrent recoveries on smae instance as well as flapping
	RecoveryPeriodBlockSeconds                   int               // (overrides `RecoveryPeriodBlockMinutes`) The time for which an instance's recovery is kept "active", so as to avoid concurrent recoveries on smae instance as well as flapping
	RecoveryIgnoreHostnameFilters                []string          // Recovery analysis will completely ignore hosts matching given patterns
	RecoverMasterClusterFilters                  []string          // Only do master recovery on clusters matching these regexp patterns (of course the ".*" pattern matches everything)
	RecoverIntermediateMasterClusterFilters      []string          // Only do IM recovery on clusters matching these regexp patterns (of course the ".*" pattern matches everything)
	ProcessesShellCommand                        string            // Shell that executes command scripts
	OnFailureDetectionProcesses                  []string          // Processes to execute when detecting a failover scenario (before making a decision whether to failover or not). May and should use some of these placeholders: {failureType}, {failureDescription}, {failedHost}, {failureCluster}, {failureClusterAlias}, {failureClusterDomain}, {failedPort}, {successorHost}, {successorPort}, {successorAlias}, {countReplicas}, {replicaHosts}, {isDowntimed}, {autoMasterRecovery}, {autoIntermediateMasterRecovery}
	PreFailoverProcesses                         []string          // Processes to execute before doing a failover (aborting operation should any once of them exits with non-zero code; order of execution undefined). May and should use some of these placeholders: {failureType}, {failureDescription}, {failedHost}, {failureCluster}, {failureClusterAlias}, {failureClusterDomain}, {failedPort}, {successorHost}, {successorPort}, {successorAlias}, {countReplicas}, {replicaHosts}, {isDowntimed}
	PostFailoverProcesses                        []string          // Processes to execute after doing a failover (order of execution undefined). May and should use some of these placeholders: {failureType}, {failureDescription}, {failedHost}, {failureCluster}, {failureClusterAlias}, {failureClusterDomain}, {failedPort}, {successorHost}, {successorPort}, {successorAlias}, {countReplicas}, {replicaHosts}, {isDowntimed}, {isSuccessful}, {lostReplicas}
	PostUnsuccessfulFailoverProcesses            []string          // Processes to execute after a not-completely-successful failover (order of execution undefined). May and should use some of these placeholders: {failureType}, {failureDescription}, {failedHost}, {failureCluster}, {failureClusterAlias}, {failureClusterDomain}, {failedPort}, {successorHost}, {successorPort}, {successorAlias}, {countReplicas}, {replicaHosts}, {isDowntimed}, {isSuccessful}, {lostReplicas}
	PostMasterFailoverProcesses                  []string          // Processes to execute after doing a master failover (order of execution undefined). Uses same placeholders as PostFailoverProcesses
	PostIntermediateMasterFailoverProcesses      []string          // Processes to execute after doing a master failover (order of execution undefined). Uses same placeholders as PostFailoverProcesses
	UnreachableMasterWithStaleSlavesProcesses    []string          // Processes to execute when detecting an UnreachableMasterWithStaleSlaves scenario.
	CoMasterRecoveryMustPromoteOtherCoMaster     bool              // When 'false', anything can get promoted (and candidates are prefered over others). When 'true', orchestrator will promote the other co-master or else fail
	DetachLostSlavesAfterMasterFailover          bool              // synonym to DetachLostReplicasAfterMasterFailover
	DetachLostReplicasAfterMasterFailover        bool              // Should replicas that are not to be lost in master recovery (i.e. were more up-to-date than promoted replica) be forcibly detached
	ApplyMySQLPromotionAfterMasterFailover       bool              // Should orchestrator take upon itself to apply MySQL master promotion: set read_only=0, detach replication, etc.
	MasterFailoverLostInstancesDowntimeMinutes   uint              // Number of minutes to downtime any server that was lost after a master failover (including failed master & lost replicas). 0 to disable
	MasterFailoverDetachSlaveMasterHost          bool              // synonym to MasterFailoverDetachReplicaMasterHost
	MasterFailoverDetachReplicaMasterHost        bool              // Should orchestrator issue a detach-replica-master-host on newly promoted master (this makes sure the new master will not attempt to replicate old master if that comes back to life). Defaults 'false'. Meaningless if ApplyMySQLPromotionAfterMasterFailover is 'true'.
	PostponeSlaveRecoveryOnLagMinutes            uint              // Synonym to PostponeReplicaRecoveryOnLagMinutes
	PostponeReplicaRecoveryOnLagMinutes          uint              // On crash recovery, replicas that are lagging more than given minutes are only resurrected late in the recovery process, after master/IM has been elected and processes executed. Value of 0 disables this feature
	RemoteSSHForMasterFailover                   bool              // Should orchestrator attempt a remote-ssh relaylog-synching upon master failover? Requires RemoteSSHCommand
	RemoteSSHCommand                             string            // A `ssh` command to be used by recovery process to read/apply relaylogs. If provided, this variable must contain the text "{hostname}". The remote SSH login must have the privileges to read/write relay logs. Example: "setuidgid remoteuser ssh {hostname}"
	RemoteSSHCommandUseSudo                      bool              // Should orchestrator apply 'sudo' on the remote host upon SSH command
	OSCIgnoreHostnameFilters                     []string          // OSC replicas recommendation will ignore replica hostnames matching given patterns
	GraphiteAddr                                 string            // Optional; address of graphite port. If supplied, metrics will be written here
	GraphitePath                                 string            // Prefix for graphite path. May include {hostname} magic placeholder
	GraphiteConvertHostnameDotsToUnderscores     bool              // If true, then hostname's dots are converted to underscores before being used in graphite path
	GraphitePollSeconds                          int               // Graphite writes interval. 0 disables.
	URLPrefix                                    string            // URL prefix to run orchestrator on non-root web path, e.g. /orchestrator to put it behind nginx.
	MaxOutdatedKeysToShow                        int               // Maximum number of keys to show in ContinousDiscovery. If the number of polled hosts grows too far then showing the complete list is not ideal.
}

// ToJSONString will marshal this configuration as JSON
func (this *Configuration) ToJSONString() string {
	b, _ := json.Marshal(this)
	return string(b)
}

func (this *Configuration) GetDiscoveryPollSeconds() uint {
	// Turning `DiscoveryPollSeconds` into hard coded value. I see no reason anymore why this would be configurable.
	// After a couple years working with this I just set it to 1 whereever.
	// Not making this value configurable solves other problems like inter-dependency between this value
	// and others, like `InstancePollSeconds`, like cache timeouts etc.
	return 1
}

// Config is *the* configuration instance, used globally to get configuration data
var Config = newConfiguration()
var readFileNames []string

func newConfiguration() *Configuration {
	return &Configuration{
		Debug:                                        false,
		EnableSyslog:                                 false,
		ListenAddress:                                ":3000",
		ListenSocket:                                 "",
		AgentsServerPort:                             ":3001",
		StatusEndpoint:                               "/api/status",
		StatusSimpleHealth:                           true,
		StatusOUVerify:                               false,
<<<<<<< HEAD
		BackendDB:                                    "mysql",
		SQLite3DataFile:                              "",
=======
		SkipOrchestratorDatabaseUpdate:               false,
		PanicIfDifferentDatabaseDeploy:               false,
>>>>>>> 63d5a7fd
		MySQLOrchestratorMaxPoolConnections:          128, // limit concurrent conns to backend DB
		MySQLOrchestratorPort:                        3306,
		MySQLTopologyMaxPoolConnections:              3,
		MySQLTopologyUseMutualTLS:                    false,
		DatabaselessMode__experimental:               false,
		MySQLOrchestratorUseMutualTLS:                false,
		MySQLConnectTimeoutSeconds:                   2,
		MySQLOrchestratorReadTimeoutSeconds:          30,
		MySQLDiscoveryReadTimeoutSeconds:             10,
		MySQLTopologyReadTimeoutSeconds:              600,
		MySQLInterpolateParams:                       false,
		DefaultInstancePort:                          3306,
		InstancePollSeconds:                          5,
		InstanceWriteBufferSize:                      100,
		BufferInstanceWrites:                         false,
		InstanceFlushIntervalMilliseconds:            100,
		ReadLongRunningQueries:                       true,
		BinlogFileHistoryDays:                        0,
		UnseenInstanceForgetHours:                    240,
		SnapshotTopologiesIntervalHours:              0,
		SlaveStartPostWaitMilliseconds:               1000,
		DiscoverByShowSlaveHosts:                     false,
		DiscoveryMaxConcurrency:                      300,
		DiscoveryQueueCapacity:                       100000,
		DiscoveryQueueMaxStatisticsSize:              120,
		DiscoveryCollectionRetentionSeconds:          120,
		InstanceBulkOperationsWaitTimeoutSeconds:     10,
		ActiveNodeExpireSeconds:                      5,
		HostnameResolveMethod:                        "default",
		MySQLHostnameResolveMethod:                   "@@hostname",
		SkipBinlogServerUnresolveCheck:               true,
		ExpiryHostnameResolvesMinutes:                60,
		RejectHostnameResolvePattern:                 "",
		ReasonableReplicationLagSeconds:              10,
		ProblemIgnoreHostnameFilters:                 []string{},
		VerifyReplicationFilters:                     false,
		MaintenanceOwner:                             "orchestrator",
		ReasonableMaintenanceReplicationLagSeconds:   20,
		MaintenanceExpireMinutes:                     10,
		MaintenancePurgeDays:                         365,
		CandidateInstanceExpireMinutes:               60,
		AuditLogFile:                                 "",
		AuditToSyslog:                                false,
		AuditPageSize:                                20,
		AuditPurgeDays:                               365,
		RemoveTextFromHostnameDisplay:                "",
		ReadOnly:                                     false,
		AuthenticationMethod:                         "basic",
		HTTPAuthUser:                                 "",
		HTTPAuthPassword:                             "",
		AuthUserHeader:                               "X-Forwarded-User",
		PowerAuthUsers:                               []string{"*"},
		AccessTokenUseExpirySeconds:                  60,
		AccessTokenExpiryMinutes:                     1440,
		ClusterNameToAlias:                           make(map[string]string),
		DetectClusterAliasQuery:                      "",
		DetectClusterDomainQuery:                     "",
		DetectInstanceAliasQuery:                     "",
		DetectPromotionRuleQuery:                     "",
		DataCenterPattern:                            "",
		PhysicalEnvironmentPattern:                   "",
		DetectDataCenterQuery:                        "",
		DetectPhysicalEnvironmentQuery:               "",
		DetectSemiSyncEnforcedQuery:                  "",
		SupportFuzzyPoolHostnames:                    true,
		InstancePoolExpiryMinutes:                    60,
		PromotionIgnoreHostnameFilters:               []string{},
		ServeAgentsHttp:                              false,
		AgentsUseSSL:                                 false,
		AgentsUseMutualTLS:                           false,
		AgentSSLValidOUs:                             []string{},
		AgentSSLSkipVerify:                           false,
		AgentSSLPrivateKeyFile:                       "",
		AgentSSLCertFile:                             "",
		AgentSSLCAFile:                               "",
		UseSSL:                                       false,
		UseMutualTLS:                                 false,
		SSLValidOUs:                                  []string{},
		SSLSkipVerify:                                false,
		SSLPrivateKeyFile:                            "",
		SSLCertFile:                                  "",
		SSLCAFile:                                    "",
		HttpTimeoutSeconds:                           60,
		AgentPollMinutes:                             60,
		AgentAutoDiscover:                            false,
		UnseenAgentForgetHours:                       6,
		StaleSeedFailMinutes:                         60,
		SeedAcceptableBytesDiff:                      8192,
		PseudoGTIDPattern:                            "",
		PseudoGTIDPatternIsFixedSubstring:            false,
		PseudoGTIDMonotonicHint:                      "",
		DetectPseudoGTIDQuery:                        "",
		PseudoGTIDCoordinatesHistoryHeuristicMinutes: 2,
		BinlogEventsChunkSize:                        10000,
		BufferBinlogEvents:                           true,
		SkipBinlogEventsContaining:                   []string{},
		ReduceReplicationAnalysisCount:               true,
		FailureDetectionPeriodBlockMinutes:           60,
		RecoveryPollSeconds:                          10,
		RecoveryPeriodBlockMinutes:                   60,
		RecoveryPeriodBlockSeconds:                   3600,
		RecoveryIgnoreHostnameFilters:                []string{},
		RecoverMasterClusterFilters:                  []string{},
		RecoverIntermediateMasterClusterFilters:      []string{},
		ProcessesShellCommand:                        "bash",
		OnFailureDetectionProcesses:                  []string{},
		PreFailoverProcesses:                         []string{},
		PostMasterFailoverProcesses:                  []string{},
		PostIntermediateMasterFailoverProcesses:      []string{},
		PostFailoverProcesses:                        []string{},
		PostUnsuccessfulFailoverProcesses:            []string{},
		UnreachableMasterWithStaleSlavesProcesses:    []string{},
		CoMasterRecoveryMustPromoteOtherCoMaster:     true,
		DetachLostSlavesAfterMasterFailover:          true,
		ApplyMySQLPromotionAfterMasterFailover:       false,
		MasterFailoverLostInstancesDowntimeMinutes:   0,
		MasterFailoverDetachSlaveMasterHost:          false,
		PostponeSlaveRecoveryOnLagMinutes:            0,
		RemoteSSHForMasterFailover:                   false,
		RemoteSSHCommand:                             "",
		RemoteSSHCommandUseSudo:                      true,
		OSCIgnoreHostnameFilters:                     []string{},
		GraphiteAddr:                                 "",
		GraphitePath:                                 "",
		GraphiteConvertHostnameDotsToUnderscores:     true,
		GraphitePollSeconds:                          60,
		URLPrefix:                                    "",
		MaxOutdatedKeysToShow:                        64,
	}
}

func (this *Configuration) postReadAdjustments() error {
	if this.MySQLOrchestratorCredentialsConfigFile != "" {
		mySQLConfig := struct {
			Client struct {
				User     string
				Password string
			}
		}{}
		err := gcfg.ReadFileInto(&mySQLConfig, this.MySQLOrchestratorCredentialsConfigFile)
		if err != nil {
			log.Fatalf("Failed to parse gcfg data from file: %+v", err)
		} else {
			log.Debugf("Parsed orchestrator credentials from %s", this.MySQLOrchestratorCredentialsConfigFile)
			this.MySQLOrchestratorUser = mySQLConfig.Client.User
			this.MySQLOrchestratorPassword = mySQLConfig.Client.Password
		}
	}
	{
		// We accept password in the form "${SOME_ENV_VARIABLE}" in which case we pull
		// the given variable from os env
		submatch := envVariableRegexp.FindStringSubmatch(this.MySQLOrchestratorPassword)
		if len(submatch) > 1 {
			this.MySQLOrchestratorPassword = os.Getenv(submatch[1])
		}
	}
	if this.MySQLTopologyCredentialsConfigFile != "" {
		mySQLConfig := struct {
			Client struct {
				User     string
				Password string
			}
		}{}
		err := gcfg.ReadFileInto(&mySQLConfig, this.MySQLTopologyCredentialsConfigFile)
		if err != nil {
			log.Fatalf("Failed to parse gcfg data from file: %+v", err)
		} else {
			log.Debugf("Parsed topology credentials from %s", this.MySQLTopologyCredentialsConfigFile)
			this.MySQLTopologyUser = mySQLConfig.Client.User
			this.MySQLTopologyPassword = mySQLConfig.Client.Password
		}
	}
	{
		// We accept password in the form "${SOME_ENV_VARIABLE}" in which case we pull
		// the given variable from os env
		submatch := envVariableRegexp.FindStringSubmatch(this.MySQLTopologyPassword)
		if len(submatch) > 1 {
			this.MySQLTopologyPassword = os.Getenv(submatch[1])
		}
	}

	if this.RecoveryPeriodBlockSeconds == 0 && this.RecoveryPeriodBlockMinutes > 0 {
		// RecoveryPeriodBlockSeconds is a newer addition that overrides RecoveryPeriodBlockMinutes
		// The code does not consider RecoveryPeriodBlockMinutes anymore, but RecoveryPeriodBlockMinutes
		// still supported in config file for backwards compatibility
		this.RecoveryPeriodBlockSeconds = this.RecoveryPeriodBlockMinutes * 60
	}

	{
		if this.ReplicationLagQuery != "" && this.SlaveLagQuery != "" && this.ReplicationLagQuery != this.SlaveLagQuery {
			return fmt.Errorf("config's ReplicationLagQuery and SlaveLagQuery are synonyms and cannot both be defined")
		}
		if this.SlaveLagQuery != "" {
			this.ReplicationLagQuery = this.SlaveLagQuery
		}
	}

	{
		if this.DetachLostSlavesAfterMasterFailover {
			this.DetachLostReplicasAfterMasterFailover = true
		}
	}

	{
		if this.MasterFailoverDetachSlaveMasterHost {
			this.MasterFailoverDetachReplicaMasterHost = true
		}
	}

	{
		if this.PostponeReplicaRecoveryOnLagMinutes != 0 && this.PostponeSlaveRecoveryOnLagMinutes != 0 &&
			this.PostponeReplicaRecoveryOnLagMinutes != this.PostponeSlaveRecoveryOnLagMinutes {
			return fmt.Errorf("config's PostponeReplicaRecoveryOnLagMinutes and PostponeSlaveRecoveryOnLagMinutes are synonyms and cannot both be defined")
		}
		if this.PostponeSlaveRecoveryOnLagMinutes != 0 {
			this.PostponeReplicaRecoveryOnLagMinutes = this.PostponeSlaveRecoveryOnLagMinutes
		}
	}

	if this.URLPrefix != "" {
		// Ensure the prefix starts with "/" and has no trailing one.
		this.URLPrefix = strings.TrimLeft(this.URLPrefix, "/")
		this.URLPrefix = strings.TrimRight(this.URLPrefix, "/")
		this.URLPrefix = "/" + this.URLPrefix
	}

	if this.RemoteSSHCommand != "" {
		if !strings.Contains(this.RemoteSSHCommand, "{hostname}") {
			return fmt.Errorf("config's RemoteSSHCommand must either be empty, or contain a '{hostname}' placeholder")
		}
	}

	if this.IsSQLite() && this.SQLite3DataFile == "" {
		return fmt.Errorf("SQLite3DataFile must be set when BackendDB is sqlite3")
	}
	if this.RemoteSSHForMasterFailover && this.RemoteSSHCommand == "" {
		return fmt.Errorf("RemoteSSHCommand is required when RemoteSSHForMasterFailover is set")
	}
	return nil
}

func (this *Configuration) IsSQLite() bool {
	return strings.Contains(this.BackendDB, "sqlite")
}

func (this *Configuration) IsMySQL() bool {
	return this.BackendDB == "mysql" || this.BackendDB == ""
}

// read reads configuration from given file, or silently skips if the file does not exist.
// If the file does exist, then it is expected to be in valid JSON format or the function bails out.
func read(fileName string) (*Configuration, error) {
	file, err := os.Open(fileName)
	if err == nil {
		decoder := json.NewDecoder(file)
		err := decoder.Decode(Config)
		if err == nil {
			log.Infof("Read config: %s", fileName)
		} else {
			log.Fatal("Cannot read config file:", fileName, err)
		}
		if err := Config.postReadAdjustments(); err != nil {
			log.Fatale(err)
		}
	}
	return Config, err
}

// Read reads configuration from zero, either, some or all given files, in order of input.
// A file can override configuration provided in previous file.
func Read(fileNames ...string) *Configuration {
	for _, fileName := range fileNames {
		read(fileName)
	}
	readFileNames = fileNames
	return Config
}

// ForceRead reads configuration from given file name or bails out if it fails
func ForceRead(fileName string) *Configuration {
	_, err := read(fileName)
	if err != nil {
		log.Fatal("Cannot read config file:", fileName, err)
	}
	readFileNames = []string{fileName}
	return Config
}

// Reload re-reads configuration from last used files
func Reload() *Configuration {
	for _, fileName := range readFileNames {
		read(fileName)
	}
	return Config
}<|MERGE_RESOLUTION|>--- conflicted
+++ resolved
@@ -51,13 +51,10 @@
 	MySQLTopologyUseMutualTLS                    bool   // Turn on TLS authentication with the Topology MySQL instances
 	MySQLTopologyMaxPoolConnections              int    // Max concurrent connections on any topology instance
 	DatabaselessMode__experimental               bool   // !!!EXPERIMENTAL!!! Orchestrator will execute without speaking to a backend database; super-standalone mode
-<<<<<<< HEAD
 	BackendDB                                    string // EXPERIMENTAL: type of backend db; either "mysql" or "sqlite3"
 	SQLite3DataFile                              string // when BackendDB == "sqlite3", full path to sqlite3 datafile
-=======
 	SkipOrchestratorDatabaseUpdate               bool   // When true, do not check backend database schema nor attempt to update it. Useful when you may be running multiple versions of orchestrator, and you only wish certain boxes to dictate the db structure (or else any time a different orchestrator version runs it will rebuild database schema)
 	PanicIfDifferentDatabaseDeploy               bool   // When true, and this process finds the orchestrator backend DB was provisioned by a different version, panic
->>>>>>> 63d5a7fd
 	MySQLOrchestratorHost                        string
 	MySQLOrchestratorMaxPoolConnections          int // The maximum size of the connection pool to the Orchestrator backend.
 	MySQLOrchestratorPort                        uint
@@ -233,13 +230,10 @@
 		StatusEndpoint:                               "/api/status",
 		StatusSimpleHealth:                           true,
 		StatusOUVerify:                               false,
-<<<<<<< HEAD
 		BackendDB:                                    "mysql",
 		SQLite3DataFile:                              "",
-=======
 		SkipOrchestratorDatabaseUpdate:               false,
 		PanicIfDifferentDatabaseDeploy:               false,
->>>>>>> 63d5a7fd
 		MySQLOrchestratorMaxPoolConnections:          128, // limit concurrent conns to backend DB
 		MySQLOrchestratorPort:                        3306,
 		MySQLTopologyMaxPoolConnections:              3,
